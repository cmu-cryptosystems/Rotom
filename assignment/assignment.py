"""Layout assignment module for optimizing tensor layouts in HE computations.

This module handles assigning optimal layouts to tensors in HE computation graphs.
It includes the core LayoutAssignment class which analyzes computation graphs and
determines efficient tensor layouts to minimize HE operation costs.

Key features:

- Layout optimization for matrix multiplication, convolution, and other tensor ops
- Roll propagation and reordering for efficient ciphertext rotations
- BSGS (baby-step giant-step) optimization for matrix multiplication
- Cost modeling and minimization of HE operations
- Shape tracking and validation

The module works closely with the kernel IR to generate optimized HE circuits
while maintaining correctness of the computation graph semantics.
"""

from copy import deepcopy as copy

# import frontend terms
from re import L

from assignment.gen.gen_binop import gen_binop
from assignment.gen.gen_block_matmul import gen_block_matmul
from assignment.gen.gen_conv2d import gen_conv2d
from assignment.gen.gen_index import gen_index
from assignment.gen.gen_permute import gen_permute
from assignment.gen.gen_reshape import gen_reshape
from assignment.gen.gen_strassens import gen_strassens
from assignment.gen.gen_sum import gen_sum
from assignment.gen.gen_tensor import gen_tensor
from assignment.gen.gen_transpose import gen_transpose
from frontends.tensor import TensorOp, TensorTerm

# import layout assignment components
from ir.analysis.secret import Secret
from ir.analysis.shape import Shape

# import ir components
from ir.dim import DimType
from ir.kernel import Kernel, KernelDag, KernelOp
from ir.kernel_cost import KernelCost
from ir.layout import Layout
from ir.layout_utils import dimension_merging
from ir.roll import Roll

# import optimization components
from opt.opt import Optimizer

# import fuzzer
from util.fuzz import Fuzz

# import utility components
from util.kernel_util import get_cs_op_kernels


class LayoutAssignment:
    """Layout Assignment pass that assigns layouts to tensors in the computation graph.

    This pass takes a computation graph and determines the optimal layout for each tensor
    to minimize the cost of FHE operations. It uses various optimization techniques like:
    - Roll propagation and reordering
    - BSGS matrix multiplication
    - CT roll BSGS optimization
    - Replication hoisting
    - Shape checking and tile pruning

    The pass maintains mappings of kernels, costs, candidate layouts, and shapes for each
    tensor term in the computation graph.

    Args:
        comp: The computation graph to optimize layouts for
        args: Optional command line arguments containing optimization flags and parameters
            including network type, BSGS flags, backend selection etc. If None, default values
            will be used (n=4096, rolls=False, net="lan", strassens=False, backend="toy",
            fuzz=False, fuzz_result=False, fn="default").
    """

    def __init__(self, comp, args=None):
        self.comp = comp

        # Set default values inline
        self.n = args.n if args and hasattr(args, "n") else 4096
        self.kernels = {}
        self.kernel_costs = {}
        self.candidates = {}
        self.roll_flag = args.rolls if args and hasattr(args, "rolls") else False
        self.network = args.net if args and hasattr(args, "net") else "lan"
        self.strassens = (
            args.strassens if args and hasattr(args, "strassens") else False
        )
        self.backend = args.backend if args and hasattr(args, "backend") else "toy"
        self.fuzz = args.fuzz if args and hasattr(args, "fuzz") else False
        self.fuzz_result = (
            args.fuzz_result if args and hasattr(args, "fuzz_result") else False
        )
        self.fuzzer = Fuzz(self.n)
        self.fn = args.fn if args and hasattr(args, "fn") else "default"

        self.secret = Secret(self.comp)
        self.shape = Shape(self.comp)

    def generate_candidate_kernels(self, term):
        """Generates candidate kernels for a given tensor term.

        For each tensor term in the computation graph, this method generates possible kernels
        that could be used to implement the operation. The specific kernels generated depend on
        the operation type (e.g. tensor, matmul, add, etc) and optimization flags.

        Args:
            term: The tensor term to generate candidate kernels for

        Returns:
            kernels: A list of candidate kernels for the given term
        """

        kernels = []
        secret = self.secret.secret[term]
        shape = self.shape.padded_shapes[term]
        cs_kernels = self.get_cs_kernels(term)
        match term.op:
            case TensorOp.TENSOR:
                kernels = gen_tensor(term, secret, shape, self.n)
            case TensorOp.ADD | TensorOp.SUB | TensorOp.MUL | TensorOp.MATMUL:
                if self.strassens and term.op in [
                    TensorOp.MATMUL,
                ]:
                    kernels = gen_strassens(
                        term, cs_kernels, self.roll_flag, self.network
                    )
                else:
                    cs_shapes = self.get_cs_shapes(term)
                    kernels = gen_binop(
                        term,
                        cs_kernels,
                        cs_shapes,
                        self.roll_flag,
                    )
            case TensorOp.SUM:
                kernels = gen_sum(term, cs_kernels[0])
            case TensorOp.TRANSPOSE:
                kernels = gen_transpose(term, cs_kernels[0])
            case TensorOp.CONV2D:
                assert self.roll_flag
                cs_shapes = self.get_unpadded_cs_shapes(term)
                kernels = gen_conv2d(term, cs_kernels[0], cs_shapes)
            case TensorOp.RESHAPE:
                kernels = gen_reshape(term, cs_kernels[0])
            case TensorOp.PERMUTE:
                kernels = gen_permute(term, cs_kernels[0])
            case TensorOp.INDEX:
                kernels = gen_index(term, cs_kernels[0])
            case TensorOp.BLOCK_MATMUL:
                kernels = gen_block_matmul(term, cs_kernels)
            case TensorOp.POLY:
                raise NotImplementedError(term.op)
            case _:
                raise NotImplementedError(term.op)
        assert kernels
        return kernels

    def run(self):
        """Runs the layout assignment pass on the computation graph.

        This method traverses the computation graph in post-order and generates candidate kernel layouts
        for each tensor term. For each term, it:
        1. Gets the kernel layouts of child terms
        2. Generates new candidate kernel layouts based on the operation type
        3. Stores the kernels and their costs for later optimization

        The pass handles different operations like:
        - Tensor creation
        - Binary operations (add, mul, matmul etc)
        - Unary operations (sum, transpose etc)
        - Special operations (conv2d, reshape, permute)

        For each operation, it generates kernel layouts that are compatible with the input layouts
        while minimizing the cost of FHE operations. The pass tracks metrics like number of
        candidate layouts generated.

        For example, in Matrix-Vector Multiplication, if the inputs are (M: [1:4];[0:4], and V: [0:4]),
        then the aligned layouts would be:
        - example 1: (M: [1:4];[0:4], V: [0:4];[4])
        - example 2: (M: Roll(0,1) [1:4];[0:4], V: Roll(0,1) [0:4];[4])
        and the output layout for both would be [G:4];[0:4].
        """

        # run secret analysis and shape analysis
        self.secret.run()
        self.shape.run()

        # generate optimized candidate kernels
        for term in self.comp.post_order():
            candidate_kernels = self.generate_candidate_kernels(term)
            kernels = Optimizer(self.roll_flag).run(candidate_kernels)

            # prune the search space
            kernels = self.shape_check(self.shape.padded_shapes[term], kernels)
            # kernels = self.prune_tiles(kernels)
            kernels = self.add_equivalent_kernels(kernels)

            # update kernel map
            self.update_kernels(term, kernels)

        # find cheapest layout assignment
        assignment = self.search(self.comp)

        # fuzz layout assignment
        if self.fuzz_result:
            cs_shapes = self.get_cs_shapes(self.comp)
            self.fuzzer.fuzz_kernel(assignment.kernel, cs_shapes)

        return self.combine_kernels(assignment)

    def canonicalize_kernels(self, kernels):
        """Canonicalizes kernel layouts by sorting ciphertext dimensions.

        This method ensures consistent ordering of ciphertext dimensions in kernel layouts
        by sorting them based on dimension index and stride. This helps with layout
        comparison and optimization by ensuring equivalent layouts have the same representation.

        The canonicalization process:
        1. Identifies kernels with multiple ciphertext dimensions
        2. Separates repeated and non-repeated ciphertext dimensions
        3. Sorts non-repeated dimensions by (dim, stride) tuple
        4. Creates new kernels with reordered dimensions if needed

        Args:
            kernels: List of Kernel objects to canonicalize

        Returns:
            List of canonicalized Kernel objects with consistent dimension ordering
        """
        # sort output cts
        sorted_kernels = []
        for kernel in kernels:
            if kernel.layout.num_ct() > 1 and len(kernel.layout.ct_dims) > 1:
                ct_dims = kernel.layout.ct_dims
                repeated_cts = [ct_dim for ct_dim in ct_dims if ct_dim.dim is None]
                non_repeated_cts = [
                    ct_dim for ct_dim in ct_dims if ct_dim.dim is not None
                ]
                non_repeated_cts = sorted(
                    non_repeated_cts, key=lambda x: (x.dim, x.stride)
                )
                aligned_dims = (
                    repeated_cts + non_repeated_cts + copy(kernel.layout.slot_dims)
                )
                if ct_dims != kernel.layout.ct_dims:
                    new_layout = Layout(
                        kernel.layout.term,
                        kernel.layout.rolls,
                        aligned_dims,
                        kernel.layout.offset,
                        kernel.layout.n,
                        kernel.layout.secret,
                    )
                    new_kernel = Kernel(
                        KernelOp.REORDER,
                        [kernel],
                        new_layout,
                    )
                    sorted_kernels.append(new_kernel)
                else:
                    sorted_kernels.append(kernel)
            else:
                sorted_kernels.append(kernel)
        kernels = sorted_kernels
        assert kernels
        return kernels

    def get_last_kernels(self, kernel_dags):
        """Extracts the final kernel from each kernel DAG.

        This method takes a collection of kernel DAGs and returns the terminal
        kernel from each DAG. This is used to get the output kernels from
        child tensor terms for use in generating new kernels.

        Args:
            kernel_dags: Collection of KernelDag objects

        Returns:
            List of Kernel objects representing the final kernels from each DAG
        """
        last_kernels = []
        for kernel_dag in kernel_dags:
            last_kernels.append(kernel_dag.kernel)
        return last_kernels

    def get_cs_shapes(self, term):
        """Gets the padded shapes of child tensor terms.

        This method extracts the padded shapes of all child tensor terms
        from a given tensor term. Padded shapes are used for layout generation
        to ensure compatibility with HE vector sizes.

        Args:
            term: TensorTerm to get child shapes for

        Returns:
            List of shape tuples for child tensor terms
        """
        cs_shapes = []
        for cs_term in term.cs:
            if isinstance(cs_term, TensorTerm):
                cs_shapes.append(self.shape.padded_shapes[cs_term])
        return cs_shapes

    def get_unpadded_cs_shapes(self, term):
        """Gets the original (unpadded) shapes of child tensor terms.

        This method extracts the original shapes of all child tensor terms
        from a given tensor term, without any padding applied. This is used
        for operations that need the actual data dimensions rather than
        HE-compatible padded dimensions.

        Args:
            term: TensorTerm to get child shapes for

        Returns:
            List of original shape tuples for child tensor terms
        """
        cs_shapes = []
        for cs_term in term.cs:
            if isinstance(cs_term, TensorTerm):
                cs_shapes.append(self.shape.shapes[cs_term])
        return cs_shapes

    def get_cs_kernels(self, term):
        """Gets the child kernels for a tensor term based on its operation type.

        This method retrieves the appropriate child kernels for a tensor term
        based on its operation type. For binary operations, it returns kernels
        from both operands; for unary operations, it returns kernels from the
        single operand. The kernels are sorted by cost to prioritize cheaper
        options during layout generation.

        Args:
            term: TensorTerm to get child kernels for

        Returns:
            List of kernel lists for each child operand

        Raises:
            NotImplementedError: If the operation type is not supported
        """
        match term.op:
            case TensorOp.TENSOR:
                return []
            case (
                TensorOp.ADD
                | TensorOp.SUB
                | TensorOp.MUL
                | TensorOp.MATMUL
                | TensorOp.BLOCK_MATMUL
                | TensorOp.CONV2D
            ):
                a = self.get_last_kernels(self.kernels[term.cs[0]].values())
                b = self.get_last_kernels(self.kernels[term.cs[1]].values())

                # sort by cost
                a = sorted(
                    a,
                    key=lambda x: self.kernel_costs[term.cs[0]][
                        dimension_merging(x.layout)
                    ],
                )
                b = sorted(
                    b,
                    key=lambda x: self.kernel_costs[term.cs[1]][
                        dimension_merging(x.layout)
                    ],
                )

                return [a, b]
            case (
                TensorOp.TRANSPOSE
                | TensorOp.POLY
                | TensorOp.SUM
                | TensorOp.RESHAPE
                | TensorOp.PERMUTE
                | TensorOp.INDEX
            ):
                return [self.get_last_kernels(self.kernels[term.cs[0]].values())]
            case _:
                raise NotImplementedError(term.op)

    def get_cs_ops(self, kernel):
        """Extracts all CS (ciphertext slot) operations from a kernel.

        This method traverses a kernel in post-order and collects all
        operations that are of type CS (ciphertext slot operations).
        These operations represent the input/output layouts of the kernel.

        Args:
            kernel: Kernel to extract CS operations from

        Returns:
            List of CS operation nodes from the kernel
        """
        cs_ops = []
        for k in kernel.post_order():
            if k.op == KernelOp.CS:
                cs_ops.append(k)
        return cs_ops

    def add_equivalent_kernels(self, kernels):
        """Adds equivalent kernels by swapping roll dimensions.

        This method generates equivalent kernel layouts by swapping the dimensions
        involved in roll operations. This is useful for exploring different but
        functionally equivalent layout options during optimization.

        The method identifies kernels with exactly one roll operation where the
        roll_by dimension is empty (FILL type), then creates equivalent kernels
        by swapping the roll dimensions.

        Args:
            kernels: List of Kernel objects to generate equivalents for

        Returns:
            Set of Kernel objects including original and equivalent kernels
        """
        # check that the kernel only has 1 roll
        # and the roll_by dimension is empty
        eq_kernels = set(copy(kernels))
        for kernel in kernels:
            if len(kernel.layout.rolls) == 1:
                roll = kernel.layout.rolls[0]
                if (
                    roll.dim_to_roll_by.dim is None
                    and roll.dim_to_roll_by.dim_type == DimType.FILL
                ):
                    new_dims = copy(kernel.layout.get_dims())
                    roll_index = roll.roll_index(new_dims)
                    new_dims[roll_index[0]], new_dims[roll_index[1]] = (
                        new_dims[roll_index[1]],
                        new_dims[roll_index[0]],
                    )
                    new_roll = Roll(roll.dim_to_roll_by, roll.dim_to_roll)
                    new_layout = Layout(
                        kernel.layout.term,
                        [new_roll],
                        new_dims,
                        kernel.layout.offset,
                        kernel.layout.n,
                        kernel.layout.secret,
                    )
                    new_kernel = copy(kernel)
                    new_kernel.layout = new_layout
                    eq_kernels.add(new_kernel)
        assert eq_kernels
        return eq_kernels

    def prune(self, kernels):
        layouts = {}
        for kernel in kernels:
            # get input/output layouts as a key
            cs_ops = self.get_cs_ops(kernel)
            cs_ops.append(kernel.layout)
            key = tuple(cs_ops)

            # get cost of kernel
            kernel_cost = KernelCost(kernel, self.network).total_cost()

            if key not in layouts:
                layouts[key] = (kernel, kernel_cost)
            elif kernel_cost < layouts[key][1]:
                layouts[key] = (kernel, kernel_cost)
        return [cost_pair[0] for cost_pair in layouts.values()]

    def prune_tiles(self, kernels):
        new_kernels = []
        for kernel in kernels:
            if kernel.layout.rolls:
                new_kernels.append(kernel)

            # check if dims are tiled
            dim_order = []
            for dim in kernel.layout.slot_dims:
                if not dim_order:
                    dim_order.append(dim.dim)
                elif dim_order[-1] == dim.dim:
                    continue
                else:
                    dim_order.append(dim.dim)

            seen = set()
            prune = False
            for dim in dim_order:
                if dim not in seen:
                    seen.add(dim)
                else:
                    prune = True
                    continue
            if not prune:
                new_kernels.append(kernel)
        assert new_kernels
        return new_kernels

    def shape_check(self, shape, kernels):
        """Checks if the kernel layouts match the expected shape of the tensor.

        This method filters kernels based on whether their layout dimensions match the
        expected shape of the tensor term. It compares the flattened shape of each kernel's
        layout against the target shape.

        Args:
            shape: List of integers representing the expected shape of the tensor
            kernels: List of Kernel objects to check

        Returns:
            List of Kernel objects whose layouts match the expected shape
        """

        assert kernels

        new_kernels = []
        for kernel in kernels:
            kernel_shape_map = {}
            for dim in kernel.layout.get_dims():
                if dim.dim is not None and dim.dim not in kernel_shape_map:
                    kernel_shape_map[dim.dim] = 1
                if dim.dim is not None:
                    kernel_shape_map[dim.dim] *= dim.extent
<<<<<<< HEAD
            
            # flatten kernel_shape - handle out-of-order dimensions
            kernel_shape = []
            max_dim = max(kernel_shape_map.keys()) if kernel_shape_map else -1
            
            # Build shape list handling gaps in dimension indices
            for i in range(max_dim + 1):
                if i in kernel_shape_map:
                    kernel_shape.append(kernel_shape_map[i])
                else:
                    kernel_shape.append(1)
            
            for i, (k, s) in enumerate(zip(kernel_shape, shape)):
                if k != s:
                    raise ValueError(f"kernel shape {kernel_shape} does not match expected shape {shape} at dimension {i}: {k} != {s}")
=======

            # flatten kernel_shape
            kernel_shape = []
            for i in range(max(kernel_shape_map.keys()) + 1):
                if i not in kernel_shape_map:
                    kernel_shape.append(1)
                else:
                    kernel_shape.append(kernel_shape_map[i])

            for i, k in enumerate(kernel_shape):
                if k != shape[i]:
                    raise ValueError(
                        f"kernel shape {kernel_shape} does not match expected shape {shape}"
                    )
>>>>>>> f24b09ec
            new_kernels.append(kernel)
        assert new_kernels
        return new_kernels

    def update_kernels(self, term, kernels):
        for kernel in kernels:
            # get cs kernels
            cs_kernels = get_cs_op_kernels(kernel)

            # get cs costs
            cs_costs = 0
            for cs_kernel in cs_kernels:
                cs_term = term.cs[cs_kernel.cs[0]]

                if cs_kernel.layout in self.kernel_costs[cs_term]:
                    cs_costs += self.kernel_costs[cs_term][
                        dimension_merging(cs_kernel.layout)
                    ]
                else:
                    cost = KernelCost(cs_kernel, self.network).total_cost()
                    self.kernel_costs[cs_term][
                        dimension_merging(cs_kernel.layout)
                    ] = cost
                    cs_costs += cost

            cs_kernel_list = []
            for cs_kernel in cs_kernels:
                cs_kernel_list.append(
                    self.kernels[cs_kernel.layout.term][
                        dimension_merging(cs_kernel.layout)
                    ]
                )

            # get total kernel cost
            kernel_cost = KernelCost(kernel, self.network).total_cost() + cs_costs
            kernel_layout = dimension_merging(kernel.layout)

            # initialize
            if term not in self.kernels:
                self.kernels[term] = {}
                self.kernel_costs[term] = {}

            # optimize
            if kernel_layout not in self.kernels[term]:
                self.kernels[term][kernel_layout] = KernelDag(kernel, cs_kernel_list)
                self.kernel_costs[term][kernel_layout] = kernel_cost
            elif kernel_cost < self.kernel_costs[term][kernel_layout]:
                self.kernels[term][kernel_layout] = KernelDag(kernel, cs_kernel_list)
                self.kernel_costs[term][kernel_layout] = kernel_cost

    def search(self, term):
        # find kernel with min_cost
        kernel_dags = list(self.kernels[term].values())
        min_cost = KernelCost(kernel_dags[0].kernel, self.network).total_cost()
        min_kernels = kernel_dags[0]

        for kernel_dag in kernel_dags[1:]:
            cost = 0
            for kernel_dag_term in kernel_dag.post_order():
                cost += KernelCost(kernel_dag_term.kernel, self.network).total_cost()
            if not min_cost:
                min_cost = cost
                min_kernels = kernel_dag
            elif cost < min_cost:
                min_cost = cost
                min_kernels = kernel_dag
        return min_kernels

    def remove_duplicate_kernels(self, kernels):
        new_kernels = []
        for kernel in kernels:
            if kernel not in new_kernels:
                new_kernels.append(kernel)
        return new_kernels

    def combine_kernels(self, kernel_dag):
        """Combines kernels in a kernel DAG by connecting input kernels to output kernels.

        This function takes a kernel DAG and creates a mapping between kernel layouts and their
        corresponding kernel objects. For each kernel in the DAG, it processes its child kernels
        (CS kernels) and updates their references to point to the actual kernel objects rather
        than just layout references.

        Args:
            kernel_dag: A KernelDag object containing the kernels to be combined

        Returns:
            The final combined kernel with all CS kernel references resolved
        """
        # Environment mapping from kernel layouts to kernel objects
        env = {}
        for kernel_dag_term in kernel_dag.post_order():
            kernel = kernel_dag_term.kernel
            for k in kernel.post_order():
                for i, k_cs in enumerate(k.cs):
                    if isinstance(k_cs, Kernel) and k_cs.op == KernelOp.CS:
                        k.cs[i] = env[dimension_merging(k_cs.layout)]

                if k.op != KernelOp.CS:
                    env[dimension_merging(k.layout)] = k

        kernel_layout = kernel_dag.kernel.layout
        return env[dimension_merging(kernel_layout)]<|MERGE_RESOLUTION|>--- conflicted
+++ resolved
@@ -524,23 +524,6 @@
                     kernel_shape_map[dim.dim] = 1
                 if dim.dim is not None:
                     kernel_shape_map[dim.dim] *= dim.extent
-<<<<<<< HEAD
-            
-            # flatten kernel_shape - handle out-of-order dimensions
-            kernel_shape = []
-            max_dim = max(kernel_shape_map.keys()) if kernel_shape_map else -1
-            
-            # Build shape list handling gaps in dimension indices
-            for i in range(max_dim + 1):
-                if i in kernel_shape_map:
-                    kernel_shape.append(kernel_shape_map[i])
-                else:
-                    kernel_shape.append(1)
-            
-            for i, (k, s) in enumerate(zip(kernel_shape, shape)):
-                if k != s:
-                    raise ValueError(f"kernel shape {kernel_shape} does not match expected shape {shape} at dimension {i}: {k} != {s}")
-=======
 
             # flatten kernel_shape
             kernel_shape = []
@@ -555,7 +538,6 @@
                     raise ValueError(
                         f"kernel shape {kernel_shape} does not match expected shape {shape}"
                     )
->>>>>>> f24b09ec
             new_kernels.append(kernel)
         assert new_kernels
         return new_kernels
