--- conflicted
+++ resolved
@@ -19,26 +19,15 @@
 from benchmarks.rotom_benchmarks.bert_attention import bert_attention
 from benchmarks.rotom_benchmarks.convolution import convolution
 from benchmarks.rotom_benchmarks.convolution_32768 import convolution_32768
-
-# Import benchmark functions
-from benchmarks.rotom_benchmarks.distance import distance
-<<<<<<< HEAD
-from benchmarks.rotom_benchmarks.ttm import ttm
-from benchmarks.rotom_benchmarks.retrieval import retrieval
-from benchmarks.rotom_benchmarks.double_matmul.double_matmul_128_64 import double_matmul_128_64
-from benchmarks.rotom_benchmarks.double_matmul.double_matmul_256_128 import double_matmul_256_128
-from benchmarks.rotom_benchmarks.matmul.matmul_128_128 import matmul_128_128
-=======
 from benchmarks.rotom_benchmarks.double_matmul.double_matmul_128_64 import (
     double_matmul_128_64,
 )
 from benchmarks.rotom_benchmarks.double_matmul.double_matmul_256_128 import (
     double_matmul_256_128,
 )
->>>>>>> f24b09ec
-from benchmarks.rotom_benchmarks.logreg import logreg
-from benchmarks.rotom_benchmarks.retrieval import retrieval
-from benchmarks.rotom_benchmarks.ttm import ttm
+
+# Import benchmark functions
+from benchmarks.rotom_benchmarks.matmul.matmul_128_128 import matmul_128_128
 from frontends.tensor import TensorTerm
 from ir.dim import *
 from ir.kernel_cost import KernelCost
@@ -74,7 +63,7 @@
 
         assert kernel
         assert inputs
-        
+
         circuit_ir = Lower(kernel).run()
 
         runtime = 0
@@ -82,19 +71,8 @@
             results = Toy(circuit_ir, inputs, args).run()
             check_results(kernel.term, inputs, kernel, results, runtime, args)
         elif args.backend.lower() == "ckks":
-<<<<<<< HEAD
-            runtime, results = CKKS(
-                circuit_ir, inputs, args).run()
+            runtime, results = CKKS(circuit_ir, inputs, args).run()
             check_results(kernel.term, inputs, kernel, results, runtime, args)
-=======
-            runtime, results = CKKS(circuit_ir, inputs, args).run()
-        elif args.backend.lower() == "heir":
-            # Note: HEIR backend not implemented yet
-            raise NotImplementedError("HEIR backend not implemented")
-        elif args.backend.lower() == "heco":
-            # Note: HECO backend not implemented yet
-            raise NotImplementedError("HECO backend not implemented")
->>>>>>> f24b09ec
         else:
             raise NotImplementedError("unknown backend")
 
@@ -128,7 +106,6 @@
         assert tensor_ir
         assert inputs
         assert n
-        
         # Generate kernel from tensor_ir
         kernel = LayoutAssignment(tensor_ir, args).run()
 
@@ -137,10 +114,10 @@
         for k in kernel.post_order():
             print(k)
         print()
-    
+
         # Lower to circuit IR
         circuit_ir = Lower(kernel).run()
-        
+
         # Run backend with result checking
         runtime = 0
         if args.backend.lower() == "toy":
@@ -151,7 +128,7 @@
             check_results(tensor_ir, inputs, kernel, results, runtime, args)
         else:
             raise NotImplementedError("unknown backend")
-            
+
         print("runtime:", runtime)
         return
     else:
@@ -163,22 +140,20 @@
         c = TensorTerm.Tensor("c", [4, 2], False)
         tensor_ir = a @ b @ c
         inputs = {}
-<<<<<<< HEAD
-        inputs["a"] = np.array(
-            [[i*4+j for j in range(2)] for i in range(4)]
-        )
-        inputs["b"] = np.array(
-            [[i*2+j for j in range(4)] for i in range(2)]
-        )
-        inputs["c"] = np.array(
-            [[i*4+j for j in range(2)] for i in range(4)]
-        )
-        
+        inputs["a"] = np.array([[i * 4 + j for j in range(2)] for i in range(4)])
+        inputs["b"] = np.array([[i * 2 + j for j in range(4)] for i in range(2)])
+        inputs["c"] = np.array([[i * 4 + j for j in range(2)] for i in range(4)])
+
         # Generate kernel from tensor_ir
         kernel = LayoutAssignment(tensor_ir, args).run()
-        
+
         # Print kernel information
-        print("picked kernel:", kernel, KernelCost(kernel, args.net).total_cost(), KernelCost(kernel, args.net).comm_cost())
+        print(
+            "picked kernel:",
+            kernel,
+            KernelCost(kernel, args.net).total_cost(),
+            KernelCost(kernel, args.net).comm_cost(),
+        )
         print(KernelCost(kernel, args.net).total_operations())
         print(kernel.layout.term)
         print()
@@ -187,10 +162,10 @@
             print(k, KernelCost(k, args.net).op_cost())
             print(KernelCost(k, args.net).ops())
         print()
-        
+
         # Lower to circuit IR
         circuit_ir = Lower(kernel).run()
-        
+
         # Run backend with result checking
         runtime = 0
         if args.backend.lower() == "toy":
@@ -201,14 +176,9 @@
             check_results(tensor_ir, inputs, kernel, results, runtime, args)
         else:
             raise NotImplementedError("unknown backend")
-            
+
         print("runtime:", runtime)
         return
-=======
-        inputs["a"] = np.array([[i * 4 + j for j in range(2)] for i in range(4)])
-        inputs["b"] = np.array([[i * 2 + j for j in range(4)] for i in range(2)])
-        inputs["c"] = np.array([[i * 4 + j for j in range(2)] for i in range(4)])
->>>>>>> f24b09ec
 
 
 def main(args):
